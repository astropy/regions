--- conflicted
+++ resolved
@@ -9,18 +9,6 @@
 import numpy as np
 from astropy.coordinates import Angle
 
-<<<<<<< HEAD
-from ..core.attributes import (ScalarPixCoord, PositiveScalar,
-                               PositiveScalarAngle, ScalarSkyCoord,
-                               RegionMetaDescr, RegionVisualDescr, ScalarAngle)
-from ..core.bounding_box import RegionBoundingBox
-from ..core.core import PixelRegion, SkyRegion
-from ..core.mask import RegionMask
-from ..core.metadata import RegionMeta, RegionVisual
-from ..core.pixcoord import PixCoord
-from .._utils.wcs_helpers import pixel_scale_angle_at_skycoord
-from .._geometry import circular_overlap_grid
-=======
 from regions._geometry import circular_overlap_grid
 from regions._utils.wcs_helpers import pixel_scale_angle_at_skycoord
 from regions.core.attributes import (PositiveScalar, PositiveScalarAngle,
@@ -31,7 +19,7 @@
 from regions.core.mask import RegionMask
 from regions.core.metadata import RegionMeta, RegionVisual
 from regions.core.pixcoord import PixCoord
->>>>>>> 15550d64
+
 
 __all__ = ['CirclePixelRegion', 'CircleSkyRegion', 'CircleSectorPixelRegion']
 
